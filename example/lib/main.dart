--- conflicted
+++ resolved
@@ -1,4 +1,3 @@
-import 'dart:convert';
 
 import 'package:flutter/material.dart';
 import 'dart:async';
@@ -7,6 +6,10 @@
 import 'package:flutter/services.dart';
 import 'package:flutter_nfc_kit/flutter_nfc_kit.dart';
 import 'package:ndef/ndef.dart' as ndef;
+
+import 'record-setting/raw_record_setting.dart';
+import 'record-setting/text_record_setting.dart';
+import 'record-setting/uri_record_setting.dart';
 
 void main() => runApp(MaterialApp(home: MyApp()));
 
@@ -128,366 +131,147 @@
                     'ID: ${_tag?.id}\nStandard: ${_tag?.standard}\nType: ${_tag?.type}\nATQA: ${_tag?.atqa}\nSAK: ${_tag?.sak}\nHistorical Bytes: ${_tag?.historicalBytes}\nProtocol Info: ${_tag?.protocolInfo}\nApplication Data: ${_tag?.applicationData}\nHigher Layer Response: ${_tag?.hiLayerResponse}\nManufacturer: ${_tag?.manufacturer}\nSystem Code: ${_tag?.systemCode}\nDSF ID: ${_tag?.dsfId}\nNDEF Available: ${_tag?.ndefAvailable}\nNDEF Type: ${_tag?.ndefType}\nNDEF Writable: ${_tag?.ndefWritable}\nNDEF Can Make Read Only: ${_tag?.ndefCanMakeReadOnly}\nNDEF Capacity: ${_tag?.ndefCapacity}\n\n Transceive Result:\n$_result'),
               ])))),
           Center(
-            child: Column(
-                mainAxisAlignment: MainAxisAlignment.start,
+            child:
+                Column(mainAxisAlignment: MainAxisAlignment.start, children: <
+                    Widget>[
+              Row(
+                mainAxisAlignment: MainAxisAlignment.spaceAround,
                 children: <Widget>[
-                  Row(
-                    mainAxisAlignment: MainAxisAlignment.spaceAround,
-                    children: <Widget>[
-                      RaisedButton(
-                        onPressed: () async {
-                          if (_message.length != 0) {
-                            try {
-                              NFCTag tag = await FlutterNfcKit.poll();
-                              setState(() {
-                                _tag = tag;
-                              });
-                              if (tag.type == NFCTagType.mifare_ultralight ||
-                                  tag.type == NFCTagType.mifare_classic) {
-<<<<<<< HEAD
-                                await FlutterNfcKit.writeNDEFRecords(_message);
-=======
-                                await FlutterNfcKit.writeNDEFRawRecords(
-                                    _message);
->>>>>>> ff10d090
-                                setState(() {
-                                  _writeResult = 'OK';
-                                });
-                              } else {
-                                setState(() {
-                                  _writeResult =
-                                      'error: NDEF not supported: ${tag.type}';
-                                });
-                              }
-                            } catch (e) {
-                              setState(() {
-                                _writeResult = 'error: $e';
-                              });
-                            } finally {
-                              await FlutterNfcKit.finish();
-                            }
+                  RaisedButton(
+                    onPressed: () async {
+                      if (_message.length != 0) {
+                        try {
+                          NFCTag tag = await FlutterNfcKit.poll();
+                          setState(() {
+                            _tag = tag;
+                          });
+                          if (tag.type == NFCTagType.mifare_ultralight ||
+                              tag.type == NFCTagType.mifare_classic) {
+                            await FlutterNfcKit.writeNDEFRecords(_message);
+                            setState(() {
+                              _writeResult = 'OK';
+                            });
                           } else {
                             setState(() {
-                              _writeResult = 'error: No record';
+                              _writeResult =
+                                  'error: NDEF not supported: ${tag.type}';
                             });
                           }
-                        },
-                        child: Text("Start writing"),
-                      ),
-                      RaisedButton(
-                        onPressed: () {
-                          showDialog(
-                            context: context,
-                            builder: (BuildContext context) {
-                              return SimpleDialog(
+                        } catch (e) {
+                          setState(() {
+                            _writeResult = 'error: $e';
+                          });
+                        } finally {
+                          await FlutterNfcKit.finish();
+                        }
+                      } else {
+                        setState(() {
+                          _writeResult = 'error: No record';
+                        });
+                      }
+                    },
+                    child: Text("Start writing"),
+                  ),
+                  RaisedButton(
+                    onPressed: () {
+                      showDialog(
+                          context: context,
+                          builder: (BuildContext context) {
+                            return SimpleDialog(
                                 title: Text("Record Type"),
                                 children: <Widget>[
                                   SimpleDialogOption(
                                     child: Text("Text Record"),
-                                    onPressed: () {
-                                      setState(() {
-                                        _message.add(ndef.TextRecord());
-                                      });
-                                      final result = await Navigator.push(context,
+                                    onPressed: () async {
+                                      final result = await Navigator.push(
+                                          context,
                                           MaterialPageRoute(builder: (context) {
-                                            return TextRecordSetting(
-                                              _message.last
-                                            );
-                                          })
-                                      );
+                                        return TextRecordSetting();
+                                      }));
+                                      if(result!=null) {
+                                        if (result is ndef.TextRecord) {
+                                          setState(() {
+                                            _message.add(result);
+                                          });
+                                        }
+                                      }
                                     },
                                   ),
                                   SimpleDialogOption(
                                     child: Text("Uri Record"),
-                                    onPressed: () {
-                                      setState(() {
-                                        _message.add(ndef.UriRecord());
-                                      });
-                                      final result = await Navigator.push(context,
+                                    onPressed: () async {
+                                      final result = await Navigator.push(
+                                          context,
                                           MaterialPageRoute(builder: (context) {
-                                            return UriRecordSetting(
-                                              _message.last
-                                            );
-                                          })
-                                      );
+                                        return UriRecordSetting();
+                                      }));
+                                      if(result!=null) {
+                                        if (result is ndef.UriRecord) {
+                                          setState(() {
+                                            _message.add(result);
+                                          });
+                                        }
+                                      }
                                     },
                                   ),
                                   SimpleDialogOption(
                                     child: Text("Raw Record"),
-                                    onPressed: () {
-                                      setState(() {
-                                        _message.add(ndef.UriRecord());
-                                      });
-                                      final result = await Navigator.push(context,
+                                    onPressed: () async {
+                                      final result = await Navigator.push(
+                                          context,
                                           MaterialPageRoute(builder: (context) {
-                                            return NDEFRecordSetting(
-                                              _message.last
-                                            );
-                                          })
-                                      );
+                                        return NDEFRecordSetting();
+                                      }));
+                                      if (result != null) {
+                                        if (result is ndef.NDEFRecord) {
+                                          setState(() {
+                                            _message.add(result);
+                                          });
+                                        }
+                                      }
                                     },
                                   ),
-                                ]
-                              );
-                            }
-                          );
-                        },
-                        child: Text("Add record"),
-                      )
-                    ],
-                  ),
-                  Text('Result:$_writeResult'),
-                  Expanded(
-                    flex: 1,
-                    child: ListView(
-                        shrinkWrap: true,
-                        children: List<Widget>.generate(
-                            _message.length,
-                            (index) => GestureDetector(
-                                  child: Text(
-                                      'id:${_message[index].id.toHexString()}\ntnf:${_message[index].tnf}\ntype:${_message[index].type.toHexString()}\npayload:${_message[index].payload.toHexString}\n'),
-                                  onTap: () async {
-                                    final result = await Navigator.push(context,
-                                        MaterialPageRoute(builder: (context) {
-                                      return NDEFRecordSetting(
-                                          record: _message[index]);
-                                    }));
-                                    if (result != null) {
-                                      if (result is ndef.NDEFRecord) {
-                                        setState(() {
-                                          _message[index] = result;
-                                        });
-                                      } else if (result is String &&
-                                          result == "Delete") {
-                                        _message.removeAt(index);
-                                      }
-                                    }
-                                  },
-                                ))),
-                  ),
-                ]),
+                                ]);
+                          });
+                    },
+                    child: Text("Add record"),
+                  )
+                ],
+              ),
+              Text('Result:$_writeResult'),
+              Expanded(
+                flex: 1,
+                child: ListView (
+                    shrinkWrap: true,
+                    children: List<Widget>.generate(
+                        _message.length,
+                        (index) => GestureDetector(
+                              child: Text(
+                                //id:${_message[index].id.toHexString()}\n
+                                  'tnf:${_message[index].tnf}\ntype:${_message[index].type.toHexString()}\npayload:${_message[index].payload.toHexString()}\n'),
+                              onTap: () async {
+                                final result = await Navigator.push(context,
+                                    MaterialPageRoute(builder: (context) {
+                                  return NDEFRecordSetting(
+                                      record: _message[index]);
+                                }));
+                                if (result != null) {
+                                  if (result is ndef.NDEFRecord) {
+                                    setState(() {
+                                      _message[index] = result;
+                                    });
+                                  } else if (result is String &&
+                                      result == "Delete") {
+                                    _message.removeAt(index);
+                                  }
+                                }
+                              },
+                            ))),
+              ),
+            ]),
           )
         ]),
       ),
     );
   }
-}
-
-class NDEFRecordSetting extends StatefulWidget {
-  ndef.NDEFRecord record;
-  NDEFRecordSetting({Key key, this.record}) : super(key: key);
-  @override
-  _NDEFRecordSetting createState() => _NDEFRecordSetting();
-}
-
-class _NDEFRecordSetting extends State<NDEFRecordSetting> {
-  GlobalKey _formKey = new GlobalKey<FormState>();
-  TextEditingController _identifierController;
-  TextEditingController _payloadController;
-  TextEditingController _typeController;
-  int _dropButtonValue;
-
-  @override
-  initState() {
-    _identifierController = new TextEditingController.fromValue(
-        TextEditingValue(text: widget.record.id.toHexString()));
-    _payloadController = new TextEditingController.fromValue(
-        TextEditingValue(text: widget.record.payload.toHexString()));
-    _typeController = new TextEditingController.fromValue(
-        TextEditingValue(text: widget.record.type.toHexString()));
-    _dropButtonValue = ndef.TypeNameFormat.values.indexOf(widget.record.tnf);
-  }
-
-  @override
-  Widget build(BuildContext context) {
-    return MaterialApp(
-        home: Scaffold(
-            appBar: AppBar(
-              title: Text('Set Record'),
-            ),
-            body: Center(
-                child: Form(
-                    key: _formKey,
-                    autovalidate: true,
-                    child: Column(
-                      mainAxisAlignment: MainAxisAlignment.start,
-                      children: <Widget>[
-                        DropdownButton(
-                          value: _dropButtonValue,
-                          items: [
-                            DropdownMenuItem(
-                              child: Text('empty'),
-                              value: 0,
-                            ),
-                            DropdownMenuItem(
-                              child: Text('nfcWellKnown'),
-                              value: 1,
-                            ),
-                            DropdownMenuItem(
-                              child: Text('media'),
-                              value: 2,
-                            ),
-                            DropdownMenuItem(
-                              child: Text('absoluteURI'),
-                              value: 3,
-                            ),
-                            DropdownMenuItem(
-                                child: Text('nfcExternal'), value: 4),
-                            DropdownMenuItem(
-                                child: Text('unchanged'), value: 5),
-                            DropdownMenuItem(
-                              child: Text('unknown'),
-                              value: 6,
-                            ),
-                          ],
-                          onChanged: (value) {
-                            setState(() {
-                              _dropButtonValue = value;
-                            });
-                          },
-                        ),
-                        TextFormField(
-                          decoration: InputDecoration(labelText: 'identifier'),
-                          validator: (v) {
-                            return v.trim().length % 2 == 0
-                                ? null
-                                : 'length must be even';
-                          },
-                          controller: _identifierController,
-                        ),
-                        TextFormField(
-                          decoration: InputDecoration(labelText: 'type'),
-                          validator: (v) {
-                            return v.trim().length % 2 == 0
-                                ? null
-                                : 'length must be even';
-                          },
-                          controller: _typeController,
-                        ),
-                        TextFormField(
-                          decoration: InputDecoration(labelText: 'payload'),
-                          validator: (v) {
-                            return v.trim().length % 2 == 0
-                                ? null
-                                : 'length must be even';
-                          },
-                          controller: _payloadController,
-                        ),
-                        RaisedButton(
-                          child: Text('OK'),
-                          onPressed: () {
-                            if ((_formKey.currentState as FormState)
-                                .validate()) {
-                              Navigator.pop(
-                                  context,
-                                  ndef.NDEFRecord(tnf:_dropButtonValue,type:(_typeController.text==null?"":_typeController.text).toBytes(),id:(_identifierController.text==null?"":_identifierController.text).toBytes(),payload:(_payloadController.text==null?"":_payloadController.text).toBytes());
-                            }
-                          },
-                        ),
-                        RaisedButton(
-                          child: Text('Delete'),
-                          onPressed: () {
-                            if ((_formKey.currentState as FormState)
-                                .validate()) {
-                              Navigator.pop(context, 'Delete');
-                            }
-                          },
-                        ),
-                      ],
-                    )))));
-  }
-}
-
-class TextRecordSetting extends StatefulWidget {
-  ndef.TextRecord record;
-  TextRecordSetting({Key key, this.record}) : super(key: key);
-  @override
-  _TextRecordSetting createState() => _TextRecordSetting();
-}
-
-class _TextRecordSetting extends State<TextRecordSetting> {
-  GlobalKey _formKey = new GlobalKey<FormState>();
-  TextEditingController _languageController;
-  TextEditingController _textController;
-  int _dropButtonValue;
-
-  @override
-  initState() {
-    _languageController = new TextEditingController.fromValue(
-        TextEditingValue(text: widget.record.language));
-    _textController = new TextEditingController.fromValue(
-        TextEditingValue(text: widget.record.text));
-    _dropButtonValue = ndef.TextEncoding.values.indexOf(widget.record.encoding);
-  }
-
-  @override
-  Widget build(BuildContext context) {
-    return MaterialApp(
-        home: Scaffold(
-            appBar: AppBar(
-              title: Text('Set Record'),
-            ),
-            body: Center(
-                child: Form(
-                    key: _formKey,
-                    autovalidate: true,
-                    child: Column(
-                      mainAxisAlignment: MainAxisAlignment.start,
-                      children: <Widget>[
-                        DropdownButton(
-                          value: _dropButtonValue,
-                          items: [
-                            DropdownMenuItem(
-                                child: Text('UTF-8'), value: 0),
-                            DropdownMenuItem(
-                                child: Text('UTF-16'), value: 1),
-                          ],
-                          onChanged: (value) {
-                            setState(() {
-                              _dropButtonValue = value;
-                            });
-                          },
-                        ),
-                        TextFormField(
-                          decoration: InputDecoration(labelText: 'language'),
-                          validator: (v) {
-                            return v.trim().length % 2 == 0
-                                ? null
-                                : 'length must not be blank';
-                          },
-                          controller: _languageController,
-                        ),
-                        TextFormField(
-                          decoration: InputDecoration(labelText: 'text'),
-                          controller: _textController,
-                        ),
-                        RaisedButton(
-                          child: Text('OK'),
-                          onPressed: () {
-                            if ((_formKey.currentState as FormState)
-                                .validate()) {
-                              Navigator.pop(
-                                  context,
-                                  ndef.TextRecord(encoding: ndef.TextEncoding.values[_dropButtonValue],
-                                      language: (_languageController.text == null
-                                      ? ""
-                                      : _languageController.text),
-                                      text: (_textController.text == null
-                                      ? ""
-                                      : _textController.text)));
-                            }
-                          },
-                        ),
-                        RaisedButton(
-                          child: Text('Delete'),
-                          onPressed: () {
-                            if ((_formKey.currentState as FormState)
-                                .validate()) {
-                              Navigator.pop(context, 'Delete');
-                            }
-                          },
-                        ),
-                      ],
-                    )))));
-  }
 }