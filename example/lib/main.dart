import 'dart:convert';

import 'package:flutter/material.dart';
import 'dart:async';
import 'dart:io' show Platform, sleep;

import 'package:flutter/services.dart';
import 'package:flutter_nfc_kit/flutter_nfc_kit.dart';
import 'package:ndef/ndef.dart';

void main() => runApp(MaterialApp(home: MyApp()));

class MyApp extends StatefulWidget {
  @override
  _MyAppState createState() => _MyAppState();
}

class _MyAppState extends State<MyApp> with SingleTickerProviderStateMixin {
  String _platformVersion =
      '${Platform.operatingSystem} ${Platform.operatingSystemVersion}';
  NFCAvailability _availability = NFCAvailability.not_supported;
  NFCTag _tag;
  String _result, _writeResult;
  TabController _tabController;
  List<NDEFRecord> _message;

  @override
  void dispose() {
    _tabController.dispose();
    super.dispose();
  }

  @override
  void initState() {
    super.initState();
    initPlatformState();
    _tabController = new TabController(length: 2, vsync: this);
    _message = new List<NDEFRecord>();
  }

  // Platform messages are asynchronous, so we initialize in an async method.
  Future<void> initPlatformState() async {
    NFCAvailability availability;
    try {
      availability = await FlutterNfcKit.nfcAvailability;
    } on PlatformException {
      availability = NFCAvailability.not_supported;
    }

    // If the widget was removed from the tree while the asynchronous platform
    // message was in flight, we want to discard the reply rather than calling
    // setState to update our non-existent appearance.
    if (!mounted) return;

    setState(() {
      // _platformVersion = platformVersion;
      _availability = availability;
    });
  }

  @override
  Widget build(BuildContext context) {
    return MaterialApp(
      home: Scaffold(
        appBar: AppBar(
            title: const Text('NFC Flutter Kit Example App'),
            bottom: TabBar(
              tabs: <Widget>[
                Tab(text: 'read'),
                Tab(text: 'write'),
              ],
              controller: _tabController,
            )),
        body: new TabBarView(controller: _tabController, children: <Widget>[
          Scrollbar(
              child: SingleChildScrollView(
                  child: Center(
                      child: Column(
                          mainAxisAlignment: MainAxisAlignment.center,
                          children: <Widget>[
                Text('Running on: $_platformVersion\nNFC: $_availability'),
                RaisedButton(
                  onPressed: () async {
                    try {
                      NFCTag tag = await FlutterNfcKit.poll();
                      setState(() {
                        _tag = tag;
                      });
<<<<<<< HEAD
                      await FlutterNfcKit.setIosAlertMessage(
                          "working on it...");
                      if (tag.standard == "ISO 14443-4 (Type B)") {
                        String result1 =
                            await FlutterNfcKit.transceive("00B0950000");
                        String result2 = await FlutterNfcKit.transceive(
                            "00A4040009A00000000386980701");
                        setState(() {
                          _result = '1: $result1\n2: $result2\n';
                        });
                      } else if (tag.type == NFCTagType.iso18092) {
                        String result1 =
                            await FlutterNfcKit.transceive("060080080100");
                        setState(() {
                          _result = '1: $result1\n';
                        });
                      } else if (tag.type == NFCTagType.mifare_ultralight ||
                          tag.type == NFCTagType.mifare_classic) {
                        List<NDEFRecord> result1 =
                            await FlutterNfcKit.readNDEF();
                        setState(() {
                          _result = '1: ${jsonEncode(result1)}\n';
                        });
                      }
                    } catch (e) {
                      setState(() {
                        _result = 'error: $e';
=======
                    } else if (tag.type == NFCTagType.mifare_ultralight ||
                        tag.type == NFCTagType.mifare_classic) {
                      var ndefRecords = await FlutterNfcKit.readNDEFRecords();
                      var ndefString = ndefRecords.map((r) => r.toString()).reduce((value, element) => value + "\n" + element);
                      setState(() {
                        _result = '1: $ndefString\n';
>>>>>>> 1e5c308d
                      });
                    }

                    // Pretend that we are working
                    sleep(new Duration(seconds: 1));
                    await FlutterNfcKit.finish(iosAlertMessage: "Finished!");
                  },
                  child: Text('Start polling'),
                ),
                Text(
                    'ID: ${_tag?.id}\nStandard: ${_tag?.standard}\nType: ${_tag?.type}\nATQA: ${_tag?.atqa}\nSAK: ${_tag?.sak}\nHistorical Bytes: ${_tag?.historicalBytes}\nProtocol Info: ${_tag?.protocolInfo}\nApplication Data: ${_tag?.applicationData}\nHigher Layer Response: ${_tag?.hiLayerResponse}\nManufacturer: ${_tag?.manufacturer}\nSystem Code: ${_tag?.systemCode}\nDSF ID: ${_tag?.dsfId}\nNDEF Available: ${_tag?.ndefAvailable}\nNDEF Type: ${_tag?.ndefType}\nNDEF Writable: ${_tag?.ndefWritable}\nNDEF Can Make Read Only: ${_tag?.ndefCanMakeReadOnly}\nNDEF Capacity: ${_tag?.ndefCapacity}\n\n Transceive Result:\n$_result'),
              ])))),
          Center(
            child: Column(
                mainAxisAlignment: MainAxisAlignment.start,
                children: <Widget>[
                  Row(
                    mainAxisAlignment: MainAxisAlignment.spaceAround,
                    children: <Widget>[
                      RaisedButton(
                        onPressed: () async {
                          if (_message.length != 0) {
                            try {
                              NFCTag tag = await FlutterNfcKit.poll();
                              setState(() {
                                _tag = tag;
                              });
                              if (tag.type == NFCTagType.mifare_ultralight ||
                                  tag.type == NFCTagType.mifare_classic) {
                                await FlutterNfcKit.writeNDEF(_message);
                                setState(() {
                                  _writeResult = 'OK';
                                });
                              } else {
                                setState(() {
                                  _writeResult =
                                      'error: NDEF not supported: ${tag.type}';
                                });
                              }
                            } catch (e) {
                              setState(() {
                                _writeResult = 'error: $e';
                              });
                            }
                          } else {
                            setState(() {
                              _writeResult = 'error: No record';
                            });
                          }
                        },
                        child: Text("Start writing"),
                      ),
                      RaisedButton(
                        onPressed: () {
                          setState(() {
                            _message.add(NDEFRecord(
                                "", "", "", NDEFTypeNameFormat.empty));
                          });
                        },
                        child: Text("Add record"),
                      )
                    ],
                  ),
                  Text('Result:$_writeResult'),
                  Expanded(
                    flex: 1,
                    child: ListView(
                        shrinkWrap: true,
                        children: List<Widget>.generate(
                            _message.length,
                            (index) => GestureDetector(
                                  child: Text(
                                      'id:${_message[index].identifier}\ntnf:${_message[index].typeNameFormat}\ntype:${_message[index].type}\npayload:${_message[index].payload}\n'),
                                  onTap: () async {
                                    final result = await Navigator.push(context,
                                        MaterialPageRoute(builder: (context) {
                                      return NDEFRecordSetting(
                                          record: _message[index]);
                                    }));
                                    if (result != null) {
                                      if (result is NDEFRecord) {
                                        setState(() {
                                          _message[index] = result;
                                        });
                                      } else if (result is String &&
                                          result == "Delete") {
                                        _message.removeAt(index);
                                      }
                                    }
                                  },
                                ))),
                  ),
                ]),
          )
        ]),
      ),
    );
  }
}

class NDEFRecordSetting extends StatefulWidget {
  NDEFRecord record;
  NDEFRecordSetting({Key key, this.record}) : super(key: key);
  @override
  _NDEFRecordSetting createState() => _NDEFRecordSetting();
}

class _NDEFRecordSetting extends State<NDEFRecordSetting> {
  GlobalKey _formKey = new GlobalKey<FormState>();
  TextEditingController _identifierController;
  TextEditingController _payloadController;
  TextEditingController _typeController;
  NDEFTypeNameFormat _tnf = NDEFTypeNameFormat.empty;
  int _dropButtonValue;

  @override
  initState() {
    _identifierController = new TextEditingController.fromValue(
        TextEditingValue(text: widget.record.identifier));
    _payloadController = new TextEditingController.fromValue(
        TextEditingValue(text: widget.record.payload));
    _typeController = new TextEditingController.fromValue(
        TextEditingValue(text: widget.record.type));
    _tnf = widget.record.typeNameFormat;
    _dropButtonValue = NDEFTypeNameFormat.values.indexOf(_tnf);
  }

  @override
  Widget build(BuildContext context) {
    return MaterialApp(
        home: Scaffold(
            appBar: AppBar(
              title: Text('Set Record'),
            ),
            body: Center(
                child: Form(
                    key: _formKey,
                    autovalidate: true,
                    child: Column(
                      mainAxisAlignment: MainAxisAlignment.start,
                      children: <Widget>[
                        DropdownButton(
                          value: _dropButtonValue,
                          items: [
                            DropdownMenuItem(
                              child: Text('empty'),
                              value: 1,
                            ),
                            DropdownMenuItem(
                              child: Text('nfcWellKnown'),
                              value: 4,
                            ),
                            DropdownMenuItem(
                              child: Text('media'),
                              value: 2,
                            ),
                            DropdownMenuItem(
                              child: Text('absoluteURI'),
                              value: 0,
                            ),
                            DropdownMenuItem(
                                child: Text('nfcExternal'), value: 3),
                            DropdownMenuItem(
                                child: Text('unchanged'), value: 5),
                            DropdownMenuItem(
                              child: Text('unknown'),
                              value: 6,
                            ),
                          ],
                          onChanged: (value) {
                            setState(() {
                              print(value);
                              _tnf = NDEFTypeNameFormat.values[value];
                              _dropButtonValue =
                                  NDEFTypeNameFormat.values.indexOf(_tnf);
                              print(_dropButtonValue);
                              print(_tnf);
                            });
                          },
                        ),
                        TextFormField(
                          decoration: InputDecoration(labelText: 'identifier'),
                          validator: (v) {
                            return v.trim().length % 2 == 0
                                ? null
                                : 'length must be even';
                          },
                          controller: _identifierController,
                        ),
                        TextFormField(
                          decoration: InputDecoration(labelText: 'type'),
                          validator: (v) {
                            return v.trim().length % 2 == 0
                                ? null
                                : 'length must be even';
                          },
                          controller: _typeController,
                        ),
                        TextFormField(
                          decoration: InputDecoration(labelText: 'payload'),
                          validator: (v) {
                            return v.trim().length % 2 == 0
                                ? null
                                : 'length must be even';
                          },
                          controller: _payloadController,
                        ),
                        RaisedButton(
                          child: Text('OK'),
                          onPressed: () {
                            print(_tnf);
                            if ((_formKey.currentState as FormState)
                                .validate()) {
                              Navigator.pop(
                                  context,
                                  NDEFRecord(
                                      (_identifierController.text == null
                                          ? ""
                                          : _identifierController.text),
                                      (_payloadController.text == null
                                          ? ""
                                          : _payloadController.text),
                                      (_typeController.text == null
                                          ? ""
                                          : _typeController.text),
                                      _tnf));
                            }
                          },
                        ),
                        RaisedButton(
                          child: Text('Delete'),
                          onPressed: () {
                            if ((_formKey.currentState as FormState)
                                .validate()) {
                              Navigator.pop(context, 'Delete');
                            }
                          },
                        ),
                      ],
                    )))));
  }
}<|MERGE_RESOLUTION|>--- conflicted
+++ resolved
@@ -22,7 +22,7 @@
   NFCTag _tag;
   String _result, _writeResult;
   TabController _tabController;
-  List<NDEFRecord> _message;
+  List<NDEFRawRecord> _message;
 
   @override
   void dispose() {
@@ -35,7 +35,7 @@
     super.initState();
     initPlatformState();
     _tabController = new TabController(length: 2, vsync: this);
-    _message = new List<NDEFRecord>();
+    _message = new List<NDEFRawRecord>();
   }
 
   // Platform messages are asynchronous, so we initialize in an async method.
@@ -86,7 +86,6 @@
                       setState(() {
                         _tag = tag;
                       });
-<<<<<<< HEAD
                       await FlutterNfcKit.setIosAlertMessage(
                           "working on it...");
                       if (tag.standard == "ISO 14443-4 (Type B)") {
@@ -104,24 +103,16 @@
                           _result = '1: $result1\n';
                         });
                       } else if (tag.type == NFCTagType.mifare_ultralight ||
-                          tag.type == NFCTagType.mifare_classic) {
-                        List<NDEFRecord> result1 =
-                            await FlutterNfcKit.readNDEF();
+                        tag.type == NFCTagType.mifare_classic) {
+                        var ndefRecords = await FlutterNfcKit.readNDEFRecords();
+                        var ndefString = ndefRecords.map((r) => r.toString()).reduce((value, element) => value + "\n" + element);
                         setState(() {
-                          _result = '1: ${jsonEncode(result1)}\n';
+                          _result = '1: $ndefString\n';
                         });
                       }
                     } catch (e) {
                       setState(() {
                         _result = 'error: $e';
-=======
-                    } else if (tag.type == NFCTagType.mifare_ultralight ||
-                        tag.type == NFCTagType.mifare_classic) {
-                      var ndefRecords = await FlutterNfcKit.readNDEFRecords();
-                      var ndefString = ndefRecords.map((r) => r.toString()).reduce((value, element) => value + "\n" + element);
-                      setState(() {
-                        _result = '1: $ndefString\n';
->>>>>>> 1e5c308d
                       });
                     }
 
@@ -177,8 +168,8 @@
                       RaisedButton(
                         onPressed: () {
                           setState(() {
-                            _message.add(NDEFRecord(
-                                "", "", "", NDEFTypeNameFormat.empty));
+                            _message.add(NDEFRawRecord(
+                                "", "", "", TypeNameFormat.empty));
                           });
                         },
                         child: Text("Add record"),
@@ -202,7 +193,7 @@
                                           record: _message[index]);
                                     }));
                                     if (result != null) {
-                                      if (result is NDEFRecord) {
+                                      if (result is NDEFRawRecord) {
                                         setState(() {
                                           _message[index] = result;
                                         });
@@ -223,7 +214,7 @@
 }
 
 class NDEFRecordSetting extends StatefulWidget {
-  NDEFRecord record;
+  NDEFRawRecord record;
   NDEFRecordSetting({Key key, this.record}) : super(key: key);
   @override
   _NDEFRecordSetting createState() => _NDEFRecordSetting();
@@ -234,7 +225,7 @@
   TextEditingController _identifierController;
   TextEditingController _payloadController;
   TextEditingController _typeController;
-  NDEFTypeNameFormat _tnf = NDEFTypeNameFormat.empty;
+  TypeNameFormat _tnf = TypeNameFormat.empty;
   int _dropButtonValue;
 
   @override
@@ -246,7 +237,7 @@
     _typeController = new TextEditingController.fromValue(
         TextEditingValue(text: widget.record.type));
     _tnf = widget.record.typeNameFormat;
-    _dropButtonValue = NDEFTypeNameFormat.values.indexOf(_tnf);
+    _dropButtonValue = TypeNameFormat.values.indexOf(_tnf);
   }
 
   @override
@@ -294,9 +285,9 @@
                           onChanged: (value) {
                             setState(() {
                               print(value);
-                              _tnf = NDEFTypeNameFormat.values[value];
+                              _tnf = TypeNameFormat.values[value];
                               _dropButtonValue =
-                                  NDEFTypeNameFormat.values.indexOf(_tnf);
+                                  TypeNameFormat.values.indexOf(_tnf);
                               print(_dropButtonValue);
                               print(_tnf);
                             });
@@ -337,7 +328,7 @@
                                 .validate()) {
                               Navigator.pop(
                                   context,
-                                  NDEFRecord(
+                                  NDEFRawRecord(
                                       (_identifierController.text == null
                                           ? ""
                                           : _identifierController.text),
